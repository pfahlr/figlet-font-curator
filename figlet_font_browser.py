--- conflicted
+++ resolved
@@ -29,12 +29,9 @@
 
 import argparse
 import asyncio
-<<<<<<< HEAD
 import locale
 import os
-=======
 import hashlib
->>>>>>> 5e83ccc7
 import inspect
 import os
 import shutil
