--- conflicted
+++ resolved
@@ -39,14 +39,11 @@
 from textual.app import App, ComposeResult
 from textual.binding import Binding
 from textual.containers import Horizontal, Vertical
-<<<<<<< HEAD
-from textual.widgets import Footer, Header, Input, Label, ListItem, ListView, Log
+
+from textual.widgets import Footer, Header, Input, Label, ListItem, ListView, RichLog
 from rich.text import Text
-=======
-from textual.widgets import Footer, Header, Input, Label, ListItem, ListView, RichLog
-
 from rich.ansi import AnsiDecoder
->>>>>>> c97027cd
+
 
 FIGLET_DEFAULT = shutil.which("figlet") or "/usr/bin/figlet"
 TOILET_DEFAULT = shutil.which("toilet") or "/usr/bin/toilet"
@@ -361,32 +358,18 @@
       return
     self.preview.clear()
     if msg:
-<<<<<<< HEAD
-      self.preview.write_line(msg, markup=False, highlight=False)
-=======
       self._append_preview(msg)
->>>>>>> c97027cd
+
 
   def _append_preview(self, s: str, *, interpret_ansi: bool = False) -> None:
     if self.preview is None:
       return
-<<<<<<< HEAD
-    if interpret_ansi:
-      text = Text.from_ansi(s, strip=False)
-      self.preview.write(text)
-      if not s.endswith("\n"):
-        self.preview.write("\n", markup=False, highlight=False)
-      return
-
-    for line in s.splitlines():
-      self.preview.write_line(line, markup=False, highlight=False)
-=======
     segments = list(self._ansi_decoder.decode(s))
     if not segments:
       return
     for segment in segments:
       self.preview.write(segment)
->>>>>>> c97027cd
+
 
   def _next_output_path(
     self,
